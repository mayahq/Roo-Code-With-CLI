--- conflicted
+++ resolved
@@ -1,18 +1,9 @@
 {
-<<<<<<< HEAD
 	"name": "roo-cline-with-cli",
 	"displayName": "Roo Code With CLI (prev. Roo Cline) With CLI",
 	"description": "A whole dev team of AI agents in your editor.",
 	"publisher": "mayalabs",
-	"version": "3.11.9",
-=======
-	"name": "roo-cline",
-	"displayName": "Roo Code",
-	"description": "A whole dev team of AI agents in your editor. Previously Roo Cline.",
-	"publisher": "RooVeterinaryInc",
 	"version": "3.11.12",
-	"icon": "assets/icons/icon.png",
->>>>>>> b8bf634f
 	"galleryBanner": {
 		"color": "#617A91",
 		"theme": "dark"
